--- conflicted
+++ resolved
@@ -1,4 +1,3 @@
-<<<<<<< HEAD
 // @vitest-environment node
 import { describe, it, expect, vi, beforeEach } from "vitest";
 import { vault, helpers, fileCache } from "../mocks/obsidian";
@@ -373,377 +372,4 @@
     expect(result).toHaveProperty("error");
     expect(result.error).toContain("not found in tools/execute.ts");
   });
-});
-=======
-// // @vitest-environment node
-import { describe, it } from "vitest";
-// import { describe, it, expect, vi, beforeEach } from "vitest";
-// import { vault, helpers, fileCache } from "../mocks/obsidian";
-// import "../mocks/ai-sdk";
-//
-// // Import after mocking - we can access the mocked objects directly
-// import type { TFile } from "obsidian";
-// import { parseToolDefinition, createTool } from "../../src/tools";
-//
-// describe("Markdown Tool Execution", () => {
-//   // Define the options required by the AI SDK tool execute method
-//   const options = {
-//     toolCallId: "test-tool-call-id",
-//     messages: [],
-//     abortSignal: undefined,
-//   };
-//   let mockFile: TFile;
-//   let mockContent: string;
-//   let mockImportContent: string;
-//
-//   beforeEach(() => {
-//     // Reset all mocks
-//     vi.clearAllMocks();
-//
-//     // Clear the in-memory file system
-//     helpers.reset();
-//
-//     // Create mock content for a tool definition with code block
-//     mockContent = `---
-// name: TestTool
-// description: A test tool for testing purposes
-// ---
-//
-// This is a test tool.
-//
-// \`\`\`json
-// {
-//   "type": "object",
-//   "properties": {
-//     "message": {
-//       "type": "string",
-//       "description": "The message to echo"
-//     }
-//   },
-//   "required": ["message"]
-// }
-// \`\`\`
-//
-// \`\`\`javascript
-// async function execute({ message }) {
-//   return {
-//     result: \`Echo: \${message}\`
-//   };
-// }
-// \`\`\`
-// `;
-//
-//     // Create mock content for a tool definition with import
-//     mockImportContent = `---
-// name: ImportTool
-// description: A test tool that uses import
-// import: think
-// ---
-//
-// This is a test tool using import.
-//
-// \`\`\`json
-// {
-//   "type": "object",
-//   "properties": {
-//     "thought": {
-//       "type": "string",
-//       "description": "The thought to process"
-//     }
-//   },
-//   "required": ["thought"]
-// }
-// \`\`\`
-// `;
-//
-//     // Create a mock TFile by adding a file to the vault
-//     const filePath = "test-tool.md";
-//     helpers.addFile(filePath, mockContent);
-//     mockFile = vault.getFileByPath(filePath) as TFile;
-//   });
-//
-//   it("should parse a tool definition from markdown content with code block", async () => {
-//     // Create a file with the tool definition
-//     const filePath = "code-tool.md";
-//     const content = `---
-// name: TestTool
-// description: A test tool for testing purposes
-// ---
-//
-// This is a test tool.
-//
-// \`\`\`json
-// {
-//   "type": "object",
-//   "properties": {
-//     "message": {
-//       "type": "string",
-//       "description": "The message to echo"
-//     }
-//   },
-//   "required": ["message"]
-// }
-// \`\`\`
-//
-// \`\`\`javascript
-// async function execute({ message }) {
-//   return {
-//     result: \`Echo: \${message}\`
-//   };
-// }
-// \`\`\`
-// `;
-//
-//     // Add the file to the vault - frontmatter will be parsed automatically
-//     const file = helpers.addFile(filePath, content);
-//
-//     // Calculate the code block positions for the metadata cache
-//     const jsonBlockStart = content.indexOf("```json");
-//     const jsonBlockEnd = content.indexOf("```", jsonBlockStart + 7) + 3;
-//
-//     const jsBlockStart = content.indexOf("```javascript");
-//     const jsBlockEnd = content.indexOf("```", jsBlockStart + 14) + 3;
-//
-//     // Add the code sections to the metadata cache
-//     const fileCacheItem = fileCache.get(filePath) || {};
-//     fileCacheItem.sections = [
-//       {
-//         type: "code",
-//         position: {
-//           start: { offset: jsonBlockStart },
-//           end: { offset: jsonBlockEnd },
-//         },
-//       },
-//       {
-//         type: "code",
-//         position: {
-//           start: { offset: jsBlockStart },
-//           end: { offset: jsBlockEnd },
-//         },
-//       },
-//     ];
-//     fileCache.set(filePath, fileCacheItem);
-//
-//     // Parse the tool definition using the file we just created
-//     const toolDef = await parseToolDefinition(file as unknown as TFile);
-//
-//     expect(toolDef).not.toBeNull();
-//     expect(toolDef?.name).toBe("TestTool");
-//     expect(toolDef?.description).toBe("A test tool for testing purposes");
-//     expect(toolDef?.schema).toEqual({
-//       type: "object",
-//       properties: {
-//         message: {
-//           type: "string",
-//           description: "The message to echo",
-//         },
-//       },
-//       required: ["message"],
-//     });
-//     expect(toolDef?.code).not.toBeNull();
-//     expect(toolDef?.import).toBeUndefined();
-//   });
-//
-//   it("should parse a tool definition from markdown content with import", async () => {
-//     // Create a file with the tool definition
-//     const filePath = "import-tool.md";
-//     const content = `---
-// name: ImportTool
-// description: A test tool that uses import
-// import: think
-// ---
-//
-// This is a test tool using import.
-//
-// \`\`\`json
-// {
-//   "type": "object",
-//   "properties": {
-//     "thought": {
-//       "type": "string",
-//       "description": "The thought to process"
-//     }
-//   },
-//   "required": ["thought"]
-// }
-// \`\`\`
-// `;
-//
-//     // Add the file to the vault - frontmatter will be parsed automatically
-//     const file = helpers.addFile(filePath, content);
-//
-//     // Calculate the code block positions for the metadata cache
-//     const jsonBlockStart = content.indexOf("```json");
-//     const jsonBlockEnd = content.indexOf("```", jsonBlockStart + 7) + 3;
-//
-//     // Add the code sections to the metadata cache
-//     const fileCacheItem = fileCache.get(filePath) || {};
-//     fileCacheItem.sections = [
-//       {
-//         type: "code",
-//         position: {
-//           start: { offset: jsonBlockStart },
-//           end: { offset: jsonBlockEnd },
-//         },
-//       },
-//     ];
-//     fileCache.set(filePath, fileCacheItem);
-//
-//     // Parse the tool definition using the file we just created
-//     const toolDef = await parseToolDefinition(file as unknown as TFile);
-//
-//     expect(toolDef).not.toBeNull();
-//     expect(toolDef?.name).toBe("ImportTool");
-//     expect(toolDef?.description).toBe("A test tool that uses import");
-//     expect(toolDef?.schema).toEqual({
-//       type: "object",
-//       properties: {
-//         thought: {
-//           type: "string",
-//           description: "The thought to process",
-//         },
-//       },
-//       required: ["thought"],
-//     });
-//     expect(toolDef?.code).toBeNull();
-//     expect(toolDef?.import).toBe("think");
-//   });
-//
-//   it("should create and execute a tool from a markdown definition with code", async () => {
-//     // Create a mock tool definition with a simpler code function
-//     const mockToolDef = {
-//       name: "echo",
-//       description: "Echo a message",
-//       schema: {
-//         type: "object",
-//         properties: {
-//           message: {
-//             type: "string",
-//             description: "The message to echo",
-//           },
-//         },
-//         required: ["message"],
-//       },
-//       code: `
-//         return { result: "Echo: " + params.message };
-//       `,
-//       file: mockFile,
-//     };
-//
-//     // Create the tool
-//     const { name, tool: echoTool } = createTool(mockToolDef);
-//
-//     // Execute the tool
-//     const result = await echoTool.execute(
-//       { message: "Hello, world!" },
-//       options,
-//     );
-//
-//     // Check the result
-//     expect(name).toBe("echo");
-//     expect(result).toEqual({
-//       result: "Echo: Hello, world!",
-//     });
-//   });
-//
-//   it("should create and execute a tool from a markdown definition with import", async () => {
-//     // Create a mock tool definition with import
-//     const mockToolDef = {
-//       name: "think",
-//       description: "Process a thought",
-//       schema: {
-//         type: "object",
-//         properties: {
-//           thought: {
-//             type: "string",
-//             description: "The thought to process",
-//           },
-//         },
-//         required: ["thought"],
-//       },
-//       code: null,
-//       import: "think",
-//       file: mockFile,
-//     };
-//
-//     // Create the tool
-//     const { name, tool: thinkTool } = createTool(mockToolDef);
-//
-//     // Execute the tool
-//     const testThought = "This is a test thought";
-//     const result = await thinkTool.execute({ thought: testThought }, options);
-//
-//     // Check the result
-//     expect(name).toBe("think");
-//     expect(result).toBe(testThought);
-//   });
-//
-//   it("should handle errors in tool execution with code", async () => {
-//     // Create a mock tool definition with code that will throw an error
-//     const mockToolDef = {
-//       name: "error",
-//       description: "A tool that throws an error",
-//       schema: {
-//         type: "object",
-//         properties: {
-//           message: {
-//             type: "string",
-//           },
-//         },
-//         required: ["message"],
-//       },
-//       code: `
-//         throw new Error('Test error');
-//       `,
-//       file: mockFile,
-//     };
-//
-//     // Create the tool
-//     const { tool: errorTool } = createTool(mockToolDef);
-//
-//     // Execute the tool
-//     const result = await errorTool.execute(
-//       { message: "Hello, world!" },
-//       options,
-//     );
-//
-//     // Check that the error message contains our test error
-//     expect(result.error).toContain("Test error");
-//   });
-//
-//   it("should handle errors when the import function doesn't exist", async () => {
-//     // Create a mock tool definition with an import that doesn't exist
-//     const mockToolDef = {
-//       name: "nonexistent",
-//       description: "A tool with a nonexistent import",
-//       schema: {
-//         type: "object",
-//         properties: {
-//           message: {
-//             type: "string",
-//           },
-//         },
-//         required: ["message"],
-//       },
-//       code: null,
-//       import: "nonexistentFunction",
-//       file: mockFile,
-//     };
-//
-//     // Create the tool
-//     const { tool: errorTool } = createTool(mockToolDef);
-//
-//     // Execute the tool
-//     const result = await errorTool.execute(
-//       { message: "Hello, world!" },
-//       options,
-//     );
-//
-//     // Check the result contains the error about the nonexistent function
-//     expect(result).toHaveProperty("error");
-//     expect(result.error).toContain("not found in tools/execute.ts");
-//   });
-// });
-
-export {};
->>>>>>> c9d9a24d
+});